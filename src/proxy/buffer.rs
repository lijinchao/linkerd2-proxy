--- conflicted
+++ resolved
@@ -1,13 +1,7 @@
-<<<<<<< HEAD
-use proxy::http::router::rt;
-use std::{fmt, marker::PhantomData};
-
-=======
 extern crate linkerd2_router as rt;
 
 use std::{fmt, marker::PhantomData};
 
->>>>>>> 61db2e77
 use futures::{Future, Poll};
 use tower::buffer::Buffer;
 
@@ -97,7 +91,6 @@
     fn poll_ready(&mut self) -> Poll<(), Self::Error> {
         self.inner.poll_ready().map_err(Into::into)
     }
-<<<<<<< HEAD
 
     fn call(&mut self, target: T) -> Self::Future {
         let executor = logging::context_executor(target.clone());
@@ -127,37 +120,6 @@
         let mut executor = logging::context_executor(target.clone());
         let svc = self.inner.make(target);
 
-=======
-
-    fn call(&mut self, target: T) -> Self::Future {
-        let executor = logging::context_executor(target.clone());
-        let inner = self.inner.call(target);
-
-        MakeFuture {
-            capacity: self.capacity,
-            executor,
-            inner,
-            _marker: PhantomData,
-        }
-    }
-}
-
-impl<T, M, S, Req> rt::Make<T> for MakeBuffer<M, Req>
-where
-    T: fmt::Display + Clone + Send + Sync + 'static,
-    M: rt::Make<T, Value = S>,
-    S: svc::Service<Req> + Send + 'static,
-    S::Future: Send,
-    S::Error: Into<Error>,
-    Req: Send + 'static,
-{
-    type Value = Buffer<S, Req>;
-
-    fn make(&self, target: &T) -> Self::Value {
-        let mut executor = logging::context_executor(target.clone());
-        let svc = self.inner.make(target);
-
->>>>>>> 61db2e77
         Buffer::with_executor(svc, self.capacity, &mut executor)
     }
 }
